Links
=====


Model
-----

General Chain
~~~~~~~~~~~~~

.. toctree::

    links/general_chain


Feature Extraction
~~~~~~~~~~~~~~~~~~
Feature extraction links extract feature(s) from given images.

.. toctree::

   links/vgg
<<<<<<< HEAD
   links/resnet
=======
>>>>>>> ea80eee0


Detection
~~~~~~~~~

Detection links share a common method :meth:`predict` to detect objects in images.
For more details, please read :func:`FasterRCNN.predict`.

.. toctree::

   links/faster_rcnn
   links/ssd


Semantic Segmentation
~~~~~~~~~~~~~~~~~~~~~

.. module:: chainercv.links.model.segnet

Semantic segmentation links share a common method :meth:`predict` to conduct semantic segmentation of images.
For more details, please read :func:`SegNetBasic.predict`.

.. toctree::

   links/segnet


Classifiers
~~~~~~~~~~~

.. toctree::

   links/classifier


Connection
----------

.. toctree::
    links/connection<|MERGE_RESOLUTION|>--- conflicted
+++ resolved
@@ -20,10 +20,7 @@
 .. toctree::
 
    links/vgg
-<<<<<<< HEAD
    links/resnet
-=======
->>>>>>> ea80eee0
 
 
 Detection
