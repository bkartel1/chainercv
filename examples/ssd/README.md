# Examples of Single Shot Multibox Detector [1]

## Performance
PASCAL VOC2007 Test

| Model | Original | ChainerCV (weight conversion) | ChainerCV (train) |
|:-:|:-:|:-:|:-:|
| SSD300 | 77.5 % [2] | 77.8 % | 77.5 % |
<<<<<<< HEAD
| SSD512 | 79.5 % [2] | 79.7 % | - |
=======
| SSD512 | 79.5 % [2] | 79.7 % | 80.1 % * |
>>>>>>> d8d45ddc

Scores are mean Average Precision (mAP) with PASCAL VOC2007 metric.

\*: We set batchsize to 24 because of memory limitation. The original paper used 32.

## Demo
Detect objects in an given image. This demo downloads Pascal VOC pretrained model automatically if a pretrained model path is not given.
```
$ python demo.py [--model ssd300|ssd512] [--gpu <gpu>] [--pretrained_model <model_path>] <image>.jpg
```

## Convert Caffe model
Convert `*.caffemodel` to `*.npz`. Some layers are renamed to fit ChainerCV. SSD300 and SSD512 are supported.
```
$ python caffe2npz <source>.caffemodel <target>.npz
```

## Evaluation
The evaluation can be conducted using [`chainercv/examples/detection/eval_voc07.py`](https://github.com/chainer/chainercv/blob/master/examples/detection).

## Train
You can train the model with the following code.
Note that this code requires `cv2` module.
```
<<<<<<< HEAD
$ python train.py [--gpu <gpu>]
```

=======
$ python train.py [--model ssd300|ssd512] [--batchsize <batchsize>] [--gpu <gpu>]
```

You can download weights that were trained by ChainerCV.
- [SSD300](https://github.com/yuyu2172/share-weights/releases/download/0.0.4/ssd300_voc0712_trained_2017_08_08.npz)
- [SSD512](https://github.com/yuyu2172/share-weights/releases/download/0.0.4/ssd512_voc0712_trained_batchsize_24_2017_08_08.npz)

>>>>>>> d8d45ddc
## References
1. Wei Liu, et al. "SSD: Single shot multibox detector" ECCV 2016.
2. Cheng-Yang Fu, et al. "[DSSD : Deconvolutional Single Shot Detector](https://arxiv.org/abs/1701.06659)" arXiv 2017.<|MERGE_RESOLUTION|>--- conflicted
+++ resolved
@@ -6,11 +6,7 @@
 | Model | Original | ChainerCV (weight conversion) | ChainerCV (train) |
 |:-:|:-:|:-:|:-:|
 | SSD300 | 77.5 % [2] | 77.8 % | 77.5 % |
-<<<<<<< HEAD
-| SSD512 | 79.5 % [2] | 79.7 % | - |
-=======
 | SSD512 | 79.5 % [2] | 79.7 % | 80.1 % * |
->>>>>>> d8d45ddc
 
 Scores are mean Average Precision (mAP) with PASCAL VOC2007 metric.
 
@@ -35,11 +31,6 @@
 You can train the model with the following code.
 Note that this code requires `cv2` module.
 ```
-<<<<<<< HEAD
-$ python train.py [--gpu <gpu>]
-```
-
-=======
 $ python train.py [--model ssd300|ssd512] [--batchsize <batchsize>] [--gpu <gpu>]
 ```
 
@@ -47,7 +38,6 @@
 - [SSD300](https://github.com/yuyu2172/share-weights/releases/download/0.0.4/ssd300_voc0712_trained_2017_08_08.npz)
 - [SSD512](https://github.com/yuyu2172/share-weights/releases/download/0.0.4/ssd512_voc0712_trained_batchsize_24_2017_08_08.npz)
 
->>>>>>> d8d45ddc
 ## References
 1. Wei Liu, et al. "SSD: Single shot multibox detector" ECCV 2016.
 2. Cheng-Yang Fu, et al. "[DSSD : Deconvolutional Single Shot Detector](https://arxiv.org/abs/1701.06659)" arXiv 2017.