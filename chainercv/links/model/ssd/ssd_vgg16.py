--- conflicted
+++ resolved
@@ -297,18 +297,13 @@
         'voc0712': {
             'n_fg_class': 20,
             'url': 'https://github.com/yuyu2172/share-weights/releases/'
-<<<<<<< HEAD
-            'download/0.0.2/ssd300_voc0712_2017_05_24.npz'
+            'download/0.0.3/ssd300_voc0712_2017_06_06.npz'
         },
         'imagenet': {
             'n_fg_class': None,
             'url': 'https://github.com/yuyu2172/share-weights/releases/'
             'download/0.0.3/ssd_vgg16_imagenet_2017_06_09.npz'
         },
-=======
-            'download/0.0.3/ssd300_voc0712_2017_06_06.npz'
-        }
->>>>>>> b1a4b02c
     }
 
     def __init__(self, n_fg_class=None, pretrained_model=None):
@@ -368,18 +363,13 @@
         'voc0712': {
             'n_fg_class': 20,
             'url': 'https://github.com/yuyu2172/share-weights/releases/'
-<<<<<<< HEAD
-            'download/0.0.2/ssd512_voc0712_2017_05_24.npz'
+            'download/0.0.3/ssd512_voc0712_2017_06_06.npz'
         },
         'imagenet': {
             'n_fg_class': None,
             'url': 'https://github.com/yuyu2172/share-weights/releases/'
             'download/0.0.3/ssd_vgg16_imagenet_2017_06_09.npz'
         },
-=======
-            'download/0.0.3/ssd512_voc0712_2017_06_06.npz'
-        }
->>>>>>> b1a4b02c
     }
 
     def __init__(self, n_fg_class=None, pretrained_model=None):
