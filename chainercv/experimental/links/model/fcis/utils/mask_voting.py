--- conflicted
+++ resolved
@@ -149,24 +149,12 @@
                 v_bbox_l.append(m_bbox)
                 v_score_l.append(score_l[i])
 
-<<<<<<< HEAD
-        if len(v_mask_prob_l) > 0:
+        if len(v_cmask_prob_l) > 0:
             v_label_l = np.repeat(
                 label - 1, len(v_score_l)).astype(np.int32)
 
-            v_mask_prob += v_mask_prob_l
+            v_cmask_prob += v_cmask_prob_l
             v_bbox += v_bbox_l
-=======
-        if len(v_cmask_prob_l) > 0:
-            v_cmask_prob_l = np.concatenate(v_cmask_prob_l)
-            v_bbox_l = np.concatenate(v_bbox_l)
-            v_score_l = np.array(v_score_l)
-
-            v_label_l = np.repeat(label - 1, v_bbox_l.shape[0])
-            v_label_l = v_label_l.astype(np.int32)
-            v_cmask_prob.append(v_cmask_prob_l)
-            v_bbox.append(v_bbox_l)
->>>>>>> fce52964
             v_label.append(v_label_l)
             v_cls_prob.append(v_score_l)
 
